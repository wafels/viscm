# This file is part of pycam02ucs
# Copyright (C) 2014 Nathaniel Smith <njs@pobox.com>
# See file LICENSE.txt for license information.

# Simple script using CIECAM02 and CAM02-UCS to visualize properties of a
# matplotlib colormap

import numpy as np

# Most of this file doesn't actually need matpotlib, and I'm too lazy ATM to
# get matplotlib installed on travis. So this lets the travis build go
# through.
try:
    import matplotlib.pyplot as plt
    import mpl_toolkits.mplot3d
    from matplotlib.gridspec import GridSpec
    from matplotlib.widgets import Button, Slider
except ImportError:
    print("\nWarning! could not import matplotlib\n")
    pass

from pycam02ucs import ViewingConditions
from pycam02ucs.cam02ucs import deltaEp_sRGB, UCS_space
from pycam02ucs.srgb import sRGB_to_XYZ, XYZ_to_sRGB
from pycam02ucs.cm.minimvc import Trigger


def _sRGB_to_CIECAM02(RGB):
    XYZ = sRGB_to_XYZ(RGB)
    return ViewingConditions.sRGB.XYZ_to_CIECAM02(XYZ)


def _CIECAM02_to_JKapbp(ciecam02):
    JMh = np.column_stack((ciecam02.J, ciecam02.M, ciecam02.h))
    return UCS_space.JMh_to_JKapbp(JMh)


def _JKapbp_to_JMh(JKapbp):
    return UCS_space.JKapbp_to_JMh(JKapbp)


def _JMh_to_sRGB(JMh):
    XYZ = ViewingConditions.sRGB.CIECAM02_to_XYZ(J=JMh[..., 0],
                                                 M=JMh[..., 1],
                                                 h=JMh[..., 2])
    return XYZ_to_sRGB(XYZ)


def _show_cmap(ax, rgb):
    ax.imshow(rgb[np.newaxis, ...],
              # (left, right, bottom, top)
              # left and right are real
              # bottom and top are used to set the aspect ratio
              extent=(0, 1, 0, 0.2),
              )

# Matrices for simulating anomalous color vision from:
#   Machado, Oliveira, & Fernandes, A Physiologically-based Model for
#   Simulation of Color Vision Deficiency. doi: 10.1109/TVCG.2009.113
#
#   http://www.inf.ufrgs.br/~oliveira/pubs_files/CVD_Simulation/CVD_Simulation.html
# Python code with pre-typed matrices:
#   http://registry.gimp.org/files/color_vision_deficiency.py_1.txt
#
# The 05 variables are "0.5" strength (moderate anomaly), the 10 variables are
# "1.0" strength, i.e., true dichromacy.
#
# Most people with anomalous color vision (~5% of all men) fall somewhere on
# the deuteranomaly spectrum. A minority (~1% of all men) are either fully
# deuteranopic or fall on the protanomaly spectrum. A much smaller number fall
# on the tritanomaly spectrum (<0.1% of people) or have other more exotic
# anomalies.

PROTANOMALY_05 = [[0.458064, 0.679578, -0.137642],
                  [0.092785, 0.846313, 0.060902],
                  [-0.007494, -0.016807, 1.024301]]

DEUTERANOMALY_05 = [[0.547494, 0.607765, -0.155259],
                    [0.181692, 0.781742, 0.036566],
                    [-0.010410, 0.027275, 0.983136]]

TRITANOMALY_05 = [[1.017277, 0.027029, -0.044306],
                  [-0.006113, 0.958479, 0.047634],
                  [0.006379, 0.248708, 0.744913]]

PROTANOMALY_10 = [[0.152286, 1.052583, -0.204868],
                  [0.114503, 0.786281, 0.099216],
                  [-0.003882, -0.048116, 1.051998]]

DEUTERANOMALY_10 = [[0.367322, 0.860646, -0.227968],
                    [0.280085, 0.672501, 0.047413],
                    [-0.011820, 0.042940, 0.968881]]

TRITANOMALY_10 = [[1.255528, -0.076749, -0.178779],
                  [-0.078411, 0.930809, 0.147602],
                  [0.004733, 0.691367, 0.303900]]


def _apply_rgb_mat(mat, rgb):
    return np.clip(np.dot(mat, rgb.T).T, 0, 1)

# sRGB corners: a' goes from -37.4 to 45
AP_LIM = (-38, 46)
# b' goes from -46.5 to 42
BP_LIM = (-47, 43)
# J'/K goes from 0 to 100
JK_LIM = (-1, 101)


def _setup_JKapbp_axis(ax):
    ax.set_xlabel("a' (green -> red)")
    ax.set_ylabel("b' (blue -> yellow)")
    ax.set_zlabel("J'/K (white -> black)")
    ax.set_xlim(*AP_LIM)
    ax.set_ylim(*BP_LIM)
    ax.set_zlim(*JK_LIM)


def _vis_axes():
    grid = GridSpec(5, 7,
                    width_ratios=[1, 1, 1, 1, 1, 1, 6],
                    height_ratios=[1, 1, 1, 1, 2])
    axes = {'cmap': grid[0, :3],
            'deltas': grid[0, 3:6],
            'deuteranomaly': grid[1, :3],
            'deuteranopia': grid[1, 3:6],
            'protanomaly': grid[2, :3],
            'protanopia': grid[2, 3:6],
            'lightness': grid[3, :2],
            'colourfulness': grid[3, 2:4],
            'hue': grid[3, 4:6]}

    axes = {key: plt.subplot(value) for (key, value) in axes.items()}
    axes['gamut'] = plt.subplot(grid[4, :6], projection='3d')

    return axes


# N=256 matches the default quantization for LinearSegmentedColormap, which
# reduces quantization/aliasing artifacts (esp. in the perceptual deltas
# plot).
def viscm(cm, name=None, N=256, N_dots=50, show_gamut=False, axes=None):
    if isinstance(cm, str):
        cm = plt.get_cmap(cm)
    if name is None:
        name = cm.name

    if axes is None:
        fig = plt.figure()
        fig.suptitle("Colormap evaluation: %s" % (name,), fontsize=24)
        axes = _vis_axes()

    x = np.linspace(0, 1, N)
    x_dots = np.linspace(0, 1, N_dots)
    RGB = cm(x)[:, :3]
    RGB_dots = cm(x_dots)[:, :3]

    ax = axes['cmap']
    _show_cmap(ax, RGB)
    ax.set_title("The colormap in its glory")
    ax.get_yaxis().set_visible(False)

    ax = axes['deltas']
    local_deltas = N * deltaEp_sRGB(RGB[:-1, :], RGB[1:, :])
    ax.plot(x[1:], local_deltas)
    arclength = np.sum(local_deltas) / N
    ax.set_title("Perceptual deltas (total: %0.2f)" % (arclength,))
    ax.set_ylim(0, ax.get_ylim()[1])
    # ax.text(0.05, 0.9, "Total length: %0.2f" % (arclength,),
    #         horizontalalignment="left",
    #         verticalalignment="top",
    #         transform=ax.transAxes)

    def anom(ax, mat, name):
        _show_cmap(ax, _apply_rgb_mat(mat, RGB))
        ax.text(0.95, 0.05, name,
                horizontalalignment="right",
                verticalalignment="bottom",
                transform=ax.transAxes)
        ax.get_xaxis().set_visible(False)
        ax.get_yaxis().set_visible(False)

    anom(axes['deuteranomaly'], DEUTERANOMALY_05, "Moderate deuteranomaly")
    anom(axes['deuteranopia'], DEUTERANOMALY_10, "Complete deuteranopia")

    anom(axes['protanomaly'], PROTANOMALY_05, "Moderate protanomaly")
    anom(axes['protanopia'], PROTANOMALY_10, "Complete protanopia")

    ciecam02 = _sRGB_to_CIECAM02(RGB)
    ax = axes['lightness']
    ax.plot(x, ciecam02.J, label="Lightness (J)")
    ax.set_title("Lightness (J)")
    ax.set_ylim(0, 105)

    ax = axes['colourfulness']
    ax.plot(x, ciecam02.M, label="Colourfulness (M)")
    ax.set_title("Colourfulness (M)")

    ax = axes['hue']
    ax.plot(x, ciecam02.h, label="Hue angle (h)")
    ax.set_title("Hue angle (h)")

    JKapbp = _CIECAM02_to_JKapbp(ciecam02)
    ax = axes['gamut']
    ax.plot(JKapbp[:, 1], JKapbp[:, 2], JKapbp[:, 0])
    JKapbp_dots = _CIECAM02_to_JKapbp(_sRGB_to_CIECAM02(RGB_dots))
    ax.scatter(JKapbp_dots[:, 1],
               JKapbp_dots[:, 2],
               JKapbp_dots[:, 0],
               c=RGB_dots[:, :],
               s=80)

    # Draw a wireframe indicating the sRGB gamut
    if show_gamut:
        gamut_patch = sRGB_gamut_patch()
        # That function returns a patch where each face is colored to match
        # the represented colors. For present purposes we want something
        # less... colorful.
        gamut_patch.set_facecolor([0.5, 0.5, 0.5, 0.1])
        gamut_patch.set_edgecolor([0.2, 0.2, 0.2, 0.1])
        ax.add_collection3d(gamut_patch)

    _setup_JKapbp_axis(ax)


def sRGB_gamut_patch(resolution=20):
    step = 1.0 / resolution
    sRGB_quads = []
    sRGB_values = []
    # each entry in 'quads' is a 4x3 array where each row contains the
    # coordinates of a corner point
    for fixed in 0, 1:
        for i in range(resolution):
            for j in range(resolution):
                # R quad
                sRGB_quads.append([[fixed, i * step, j * step],
                                   [fixed, (i+1) * step, j * step],
                                   [fixed, (i+1) * step, (j+1) * step],
                                   [fixed, i * step, (j+1) * step]])
                sRGB_values.append((fixed, (i + 0.5) * step, (j + 0.5) * step,
                                    1))
                # G quad
                sRGB_quads.append([[i * step, fixed, j * step],
                                   [(i+1) * step, fixed, j * step],
                                   [(i+1) * step, fixed, (j+1) * step],
                                   [i * step, fixed, (j+1) * step]])
                sRGB_values.append(((i + 0.5) * step, fixed, (j + 0.5) * step,
                                    1))
                # B quad
                sRGB_quads.append([[i * step, j * step, fixed],
                                   [(i+1) * step, j * step, fixed],
                                   [(i+1) * step, (j+1) * step, fixed],
                                   [i * step, (j+1) * step, fixed]])
                sRGB_values.append(((i + 0.5) * step, (j + 0.5) * step, fixed,
                                    1))
    sRGB_quads = np.asarray(sRGB_quads)
    # work around colorspace transform bugginess in handling high-dim
    # arrays
    sRGB_quads_2d = sRGB_quads.reshape((-1, 3))
    CIECAM02_quads_2d = _sRGB_to_CIECAM02(sRGB_quads_2d)
    JKapbp_quads_2d = _CIECAM02_to_JKapbp(CIECAM02_quads_2d)
    JKapbp_quads = JKapbp_quads_2d.reshape((-1, 4, 3))
    gamut_patch = mpl_toolkits.mplot3d.art3d.Poly3DCollection(
        JKapbp_quads[:, :, [1, 2, 0]])
    gamut_patch.set_facecolor(sRGB_values)
    gamut_patch.set_edgecolor(sRGB_values)
    return gamut_patch


def sRGB_gamut_JK_slice(JK,
                        ap_lim=(-50, 50), bp_lim=(-50, 50), resolution=200):
    ap_grid, bp_grid = np.mgrid[ap_lim[0] : ap_lim[1] : resolution * 1j,
                                bp_lim[0] : bp_lim[1] : resolution * 1j]
    JK_grid = JK * np.ones((resolution, resolution))
    JKapbp = np.concatenate((JK_grid[:, :, np.newaxis],
                             ap_grid[:, :, np.newaxis],
                             bp_grid[:, :, np.newaxis]),
                            axis=2)
    JMh = _JKapbp_to_JMh(JKapbp)
    sRGB = _JMh_to_sRGB(JMh)
    sRGB[np.any((sRGB < 0) | (sRGB > 1), axis=-1)] = np.nan
    return sRGB


def draw_pure_hue_angles(ax):
    # Pure hue angles from CIECAM-02
    for color, angle in [("r", 20.14),
                         ("y", 90.00),
                         ("g", 164.25),
                         ("b", 237.53)]:
        x = np.cos(np.deg2rad(angle))
        y = np.sin(np.deg2rad(angle))
        ax.plot([0, x * 1000], [0, y * 1000], color + "--")


def draw_sRGB_gamut_JK_slice(ax, JK, ap_lim=(-50, 50), bp_lim=(-50, 50),
                             **kwargs):
    sRGB = sRGB_gamut_JK_slice(JK, ap_lim=ap_lim, bp_lim=bp_lim, **kwargs)
    im = ax.imshow(sRGB, aspect="equal",
                   extent=ap_lim + bp_lim, origin="lower")
    draw_pure_hue_angles(ax)
    ax.set_xlim(ap_lim)
    ax.set_ylim(bp_lim)
    return im

# def sRGB_gamut_J_slice(J,
#                        ap_lim=(-50, 50), bp_lim=(-50, 50), resolution=200):
#     a_grid, b_grid = np.mgrid[ap_lim[0] : ap_lim[1] : resolution * 1j,
#                               bp_lim[0] : bp_lim[1] : resolution * 1j]
#     J_grid = J * np.ones((resolution, resolution))
#     h = np.rad2deg(np.arctan2(b_grid, a_grid))
#     M = np.hypot(a_grid, b_grid)
#     XYZ = ViewingConditions.sRGB.CIECAM02_to_XYZ(J=J_grid, M=M, h=h)
#     sRGB = XYZ_to_sRGB(XYZ)
#     sRGB[np.any((sRGB < 0) | (sRGB > 1), axis=-1)] = np.nan
#     return sRGB


def _viscm_editor_axes():
    grid = GridSpec(3, 1,
                    width_ratios=[1],
                    height_ratios=[3, 3, 0.1])
    axes = {'bezier': grid[0, 0],
            'cm': grid[1, 0]}

    axes = {key: plt.subplot(value) for (key, value) in axes.items()}
    return axes


class viscm_editor(object):
    def __init__(self, min_JK=15, max_JK=95):
        from pycam02ucs.cm.bezierbuilder import BezierModel, BezierBuilder

        axes = _viscm_editor_axes()

        ax_btn_wireframe = plt.axes([0.7, 0.05, 0.1, 0.075])
        btn_wireframe = Button(ax_btn_wireframe, 'Show 3D gamut')
        btn_wireframe.on_clicked(self.plot_3d_gamut)

        axcolor = 'lightgoldenrodyellow'
        ax_jk_min = plt.axes([0.25, 0.1, 0.65, 0.03], axisbg=axcolor)
        ax_jk_max = plt.axes([0.25, 0.15, 0.65, 0.03], axisbg=axcolor)
        self.jk_min_slider = Slider(ax_jk_min, '$JK_{min}$', 0, 100, valinit=min_JK)
        self.jk_max_slider = Slider(ax_jk_max, '$JK_{max}$', 0, 100, valinit=max_JK)

        self.jk_min_slider.on_changed(self._jk_update)
        self.jk_max_slider.on_changed(self._jk_update)

        # This is my favorite set of control points so far (just from playing
        # around with things):
        #   min_JK = 15
        #   max_JK = 95
        #   xp =
        #     [-4, 27.041103603603631, 84.311067635550557, 12.567076579094476, -9.6]
        #   yp =
        #     [-34, -41.447876447876524, 36.28563443264386, 25.357741755170423, 41]
        # -- njs, 2015-04-05

        xp = [-4, 40, -9.6]
        yp = [-34, 4.6, 41]
        self.bezier_model = BezierModel(xp, yp)
        self.cmap_model = BezierCMapModel(self.bezier_model,
                                          self.jk_min_slider.val,
                                          self.jk_max_slider.val)
        self.highlight_point_model = HighlightPointModel(self.cmap_model, 0.5)

        self.bezier_builder = BezierBuilder(axes['bezier'], self.bezier_model)
        self.bezier_gamut_viewer = GamutViewer2D(axes['bezier'],
                                                 self.highlight_point_model)
        tmp = HighlightPoint2DView(axes['bezier'],
                                   self.highlight_point_model)
        self.bezier_highlight_point_view = tmp

        draw_pure_hue_angles(axes['bezier'])
        axes['bezier'].set_xlim(-100, 100)
        axes['bezier'].set_ylim(-100, 100)

        self.cmap_view = CMapView(axes['cm'], self.cmap_model)
        self.cmap_highlighter = HighlightPointBuilder(
            axes['cm'],
            self.highlight_point_model)

    def plot_3d_gamut(self, event):
        fig, ax = plt.subplots(subplot_kw=dict(projection='3d'))
        self.wireframe_view = WireframeView(ax,
                                            self.cmap_model,
                                            self.highlight_point_model)
        plt.show()

    def _jk_update(self, val):
        jk_min = self.jk_min_slider.val
        jk_max = self.jk_max_slider.val

        smallest, largest = min(jk_min, jk_max), max(jk_min, jk_max)
        if (jk_min > smallest) or (jk_max < largest):
            self.jk_min_slider.set_val(smallest)
            self.jk_max_slider.set_val(largest)

        self.cmap_model.set_JK_minmax(smallest, largest)

<<<<<<< HEAD
        self.fig.tight_layout()

from .minimvc import Trigger
=======
>>>>>>> 719a90e2

class BezierCMapModel(object):
    def __init__(self, bezier_model, min_JK, max_JK):
        self.bezier_model = bezier_model
        self.min_JK = min_JK
        self.max_JK = max_JK
        self.trigger = Trigger()

        self.bezier_model.trigger.add_callback(self.trigger.fire)

    def set_JK_minmax(self, min_JK, max_JK):
        self.min_JK = min_JK
        self.max_JK = max_JK
        self.trigger.fire()

    def get_JKapbp_at(self, at):
        ap, bp = self.bezier_model.get_bezier_points_at(at)
        JK = (self.max_JK - self.min_JK) * at + self.min_JK
        return JK, ap, bp

    def get_JKapbp(self, num=200):
        # ap, bp = self.bezier_model.get_bezier_points(num)
        # assert ap.ndim == bp.ndim == 1
        # JK = np.linspace(self.min_JK, self.max_JK, num=ap.shape[0])
        # return JK, ap, bp
        return self.get_JKapbp_at(np.linspace(0, 1, num))

    def get_sRGB(self, num=200):
        JK, ap, bp = self.get_JKapbp()
        JMh = _JKapbp_to_JMh(np.column_stack((JK, ap, bp)))
        sRGB = _JMh_to_sRGB(JMh)
        oog = np.any((sRGB > 1) | (sRGB < 0), axis=-1)
        sRGB[oog, :] = np.nan
        return sRGB, oog


class CMapView(object):
    def __init__(self, ax, cmap_model):
        self.ax = ax
        self.cmap_model = cmap_model

        rgb_display, oog_display = self._drawable_arrays()
        self.image = self.ax.imshow(rgb_display, extent=(0, 1, 0, 0.2))
        self.gamut_alert_image = self.ax.imshow(oog_display,
                                                extent=(0, 1, 0.05, 0.15))
        self.ax.set_xlim(0, 1)
        self.ax.set_ylim(0, 0.2)

        self.cmap_model.trigger.add_callback(self._refresh)

    def _drawable_arrays(self):
        rgb, oog = self.cmap_model.get_sRGB()
        rgb_display = rgb[np.newaxis, ...]
        oog_display = np.empty((1, rgb.shape[0], 4))
        oog_display[...] = [0, 0, 0, 0]
        oog_display[:, oog, :] = [0, 1, 1, 1]
        return rgb_display, oog_display

    def _refresh(self):
        rgb_display, oog_display = self._drawable_arrays()
        self.image.set_data(rgb_display)
        self.gamut_alert_image.set_data(oog_display)


class HighlightPointModel(object):
    def __init__(self, cmap_model, point):
        self._cmap_model = cmap_model
        self._point = point
        self.trigger = Trigger()

        self._cmap_model.trigger.add_callback(self.trigger.fire)

    def get_point(self):
        return self._point

    def set_point(self, point):
        self._point = point
        self.trigger.fire()

    def get_JKapbp(self):
        return self._cmap_model.get_JKapbp_at(self._point)


class HighlightPointBuilder(object):
    def __init__(self, ax, highlight_point_model):
        self.ax = ax
        self.highlight_point_model = highlight_point_model

        self.canvas = self.ax.figure.canvas
        self._in_drag = False
        self.canvas.mpl_connect("button_press_event", self._on_button_press)
        self.canvas.mpl_connect("motion_notify_event", self._on_motion)
        self.canvas.mpl_connect("button_release_event",
                                self._on_button_release)

        self.marker_line = self.ax.axvline(highlight_point_model.get_point(),
                                           linewidth=3, color="r")

        self.highlight_point_model.trigger.add_callback(self._refresh)

    def _on_button_press(self, event):
        if event.inaxes != self.ax:
            return
        if event.button != 1:
            return
        self._in_drag = True
        self.highlight_point_model.set_point(event.xdata)

    def _on_motion(self, event):
        if self._in_drag and event.xdata is not None:
            self.highlight_point_model.set_point(event.xdata)

    def _on_button_release(self, event):
        if event.button != 1:
            return
        self._in_drag = False

    def _refresh(self):
        point = self.highlight_point_model.get_point()
        self.marker_line.set_data([point, point], [0, 1])
        self.canvas.draw()


class GamutViewer2D(object):
    def __init__(self, ax, highlight_point_model,
                 ap_lim=(-50, 50), bp_lim=(-50, 50)):
        self.ax = ax
        self.highlight_point_model = highlight_point_model
        self.ap_lim = ap_lim
        self.bp_lim = bp_lim

        self.image = self.ax.imshow([[[0, 0, 0]]], aspect="equal",
                                    extent=ap_lim + bp_lim,
                                    origin="lower")

        self.highlight_point_model.trigger.add_callback(self._refresh)

    def _refresh(self):
        JK, _, _ = self.highlight_point_model.get_JKapbp()
        sRGB = sRGB_gamut_JK_slice(JK, self.ap_lim, self.bp_lim)
        self.image.set_data(sRGB)


class HighlightPoint2DView(object):
    def __init__(self, ax, highlight_point_model):
        self.ax = ax
        self.highlight_point_model = highlight_point_model

        _, ap, bp = self.highlight_point_model.get_JKapbp()
        self.marker = self.ax.plot([ap], [bp], "y.", mew=3)[0]

        self.highlight_point_model.trigger.add_callback(self._refresh)

    def _refresh(self):
        _, ap, bp = self.highlight_point_model.get_JKapbp()
        self.marker.set_data([ap], [bp])
        self.ax.figure.canvas.draw()


class WireframeView(object):
    def __init__(self, ax, cmap_model, highlight_point_model):
        self.ax = ax
        self.cmap_model = cmap_model
        self.highlight_point_model = highlight_point_model

        JK, ap, bp = self.cmap_model.get_JKapbp()
        self.line = self.ax.plot([0, 10], [0, 10])[0]
        #self.line = self.ax.plot(JK, ap, bp)[0]

        JK, ap, bp = self.highlight_point_model.get_JKapbp()
        self.marker = self.ax.plot([JK], [ap], [bp], "y.", mew=3)[0]

        gamut_patch = sRGB_gamut_patch()
        # That function returns a patch where each face is colored to match
        # the represented colors. For present purposes we want something
        # less... colorful.
        gamut_patch.set_facecolor([0.5, 0.5, 0.5, 0.1])
        gamut_patch.set_edgecolor([0.2, 0.2, 0.2, 0.1])
        self.ax.add_collection3d(gamut_patch)

        _setup_JKapbp_axis(self.ax)

        #self.cmap_model.trigger.add_callback(self._refresh_line)
        #self.highlight_point_model.trigger.add_callback(self._refresh_point)
        self._refresh_line()
        self._refresh_point()

    def _refresh_line(self):
        JK, ap, bp = self.cmap_model.get_JKapbp()
        self.line.set_data(ap, bp)
        self.line.set_3d_properties(zs=JK)
        self.ax.figure.canvas.draw()

    def _refresh_point(self):
        JK, ap, bp = self.highlight_point_model.get_JKapbp()
        self.marker.set_data([ap], [bp])
        self.marker.set_3d_properties(zs=[JK])
        self.ax.figure.canvas.draw()


if __name__ == "__main__":
    viscm_editor()
    plt.show()<|MERGE_RESOLUTION|>--- conflicted
+++ resolved
@@ -398,12 +398,7 @@
 
         self.cmap_model.set_JK_minmax(smallest, largest)
 
-<<<<<<< HEAD
         self.fig.tight_layout()
-
-from .minimvc import Trigger
-=======
->>>>>>> 719a90e2
 
 class BezierCMapModel(object):
     def __init__(self, bezier_model, min_JK, max_JK):
